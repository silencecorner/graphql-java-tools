package com.coxautodev.graphql.tools

import com.esotericsoftware.reflectasm.MethodAccess
import com.fasterxml.jackson.databind.ObjectMapper
import com.fasterxml.jackson.module.kotlin.registerKotlinModule
import graphql.language.InputValueDefinition
import graphql.language.NonNullType
import graphql.schema.DataFetcher
import graphql.schema.DataFetchingEnvironment
import java.lang.reflect.Method

<<<<<<< HEAD
class ResolverDataFetcher(val sourceResolver: SourceResolver, method: Method, val args: List<ArgumentPlaceholder>): DataFetcher<Any> {
=======
class ResolverDataFetcher(val sourceResolver: SourceResolver, method: Method, val args: List<ArgumentPlaceholder>): DataFetcher<Any?> {
>>>>>>> 6724af48

    companion object {
        val mapper = ObjectMapper().registerKotlinModule()

        @JvmStatic fun create(resolver: Resolver, name: String, argumentDefinitions: List<InputValueDefinition>): ResolverDataFetcher {

            val (method, methodClass, isResolverMethod) = resolver.getMethod(name)
            val args = mutableListOf<ArgumentPlaceholder>()

            val shouldPassSource = isResolverMethod && resolver.dataClassType != null
            val argumentOffset = if(shouldPassSource) 1 else 0

            val expectedArgCount = argumentDefinitions.size + argumentOffset
            val actualArgCount = method.parameterTypes.size
            val argumentDiff = actualArgCount - (expectedArgCount)
            if (argumentDiff < 0) throw ResolverError("Method '${method.name}' of class '${methodClass.name}' has too few parameters!  Expected: $expectedArgCount or ${expectedArgCount + 1}, actual: $actualArgCount")
            if (argumentDiff > 1) throw ResolverError("Method '${method.name}' of class '${methodClass.name}' has too many parameters!  Expected: $expectedArgCount or ${expectedArgCount + 1}, actual: $actualArgCount")

            // Add source argument if this is a resolver (but not a root resolver)
            if(shouldPassSource) {
                val expectedType = resolver.dataClassType!! // We've already checked this when setting shouldPassSource
                args.add({ environment ->
                    val source = environment.getSource<Any>()
<<<<<<< HEAD
                    if (expectedType != source.javaClass) {
=======
                    if (!(expectedType.isAssignableFrom(source.javaClass))) {
>>>>>>> 6724af48
                        throw ResolverError("Source type (${source.javaClass.name}) is not expected type (${expectedType.name})!")
                    }

                    source
                })
            }

            // Add an argument for each argument defined in the GraphQL schema
            val methodParameters = method.parameterTypes
            argumentDefinitions.forEachIndexed { index, definition ->
                args.add({ environment ->
                    val value = environment.arguments[definition.name] ?: if(definition.type is NonNullType) {
                        throw ResolverError("Missing required argument with name '$name', this is most likely a bug with graphql-java-tools")
                    } else {
                        return@add null
                    }

                    // Convert to specific type if actual argument value is Map<?, ?> and method parameter type is not Map<?, ?>
                    if (value is Map<*, *>) {
                        val methodParameterIndex = index + argumentOffset
                        val type = methodParameters[methodParameterIndex] ?: throw ResolverError("Missing method type at position $methodParameterIndex, this is most likely a bug with graphql-java-tools")
                        if (!Map::class.java.isAssignableFrom(type)) {
                            return@add mapper.convertValue(value, type)
                        }
                    }

                    value
                })
            }

            // Add DataFetchingEnvironment argument
            if(argumentDiff == 1) {
                if(!DataFetchingEnvironment::class.java.isAssignableFrom(methodParameters.last()!!)) {
                    throw ResolverError("Method '${method.name}' of class '${methodClass.name}' has an extra parameter, but the last parameter is not of type ${DataFetchingEnvironment::class.java.name}!")
                }
                args.add({ environment -> environment })
            }

            // Add source resolver depending on whether or not this is a resolver method
            val sourceResolver: SourceResolver = if(isResolverMethod) ({ resolver.resolver }) else ({ environment ->
                val source = environment.getSource<Any>()
<<<<<<< HEAD
=======

>>>>>>> 6724af48
                if(!methodClass.isAssignableFrom(source.javaClass)) {
                    throw ResolverError("Expected source object to be an instance of '${methodClass.name}' but instead got '${source.javaClass.name}'")
                }

                source
            })

            return ResolverDataFetcher(sourceResolver, method, args)
        }
    }

    // Convert to reflactasm reflection
    val methodAccess = MethodAccess.get(method.declaringClass)!!
    val methodIndex = methodAccess.getIndex(method.name, *method.parameterTypes)

    override fun get(environment: DataFetchingEnvironment): Any? {
        val source = sourceResolver(environment)
        val args = this.args.map { it(environment) }.toTypedArray()
        return methodAccess.invoke(source, methodIndex, *args)
    }
}

class ResolverError(message: String, cause: Throwable? = null) : RuntimeException(message, cause)
typealias SourceResolver = (DataFetchingEnvironment) -> Any
typealias ArgumentPlaceholder = (DataFetchingEnvironment) -> Any?<|MERGE_RESOLUTION|>--- conflicted
+++ resolved
@@ -9,11 +9,7 @@
 import graphql.schema.DataFetchingEnvironment
 import java.lang.reflect.Method
 
-<<<<<<< HEAD
 class ResolverDataFetcher(val sourceResolver: SourceResolver, method: Method, val args: List<ArgumentPlaceholder>): DataFetcher<Any> {
-=======
-class ResolverDataFetcher(val sourceResolver: SourceResolver, method: Method, val args: List<ArgumentPlaceholder>): DataFetcher<Any?> {
->>>>>>> 6724af48
 
     companion object {
         val mapper = ObjectMapper().registerKotlinModule()
@@ -37,11 +33,7 @@
                 val expectedType = resolver.dataClassType!! // We've already checked this when setting shouldPassSource
                 args.add({ environment ->
                     val source = environment.getSource<Any>()
-<<<<<<< HEAD
-                    if (expectedType != source.javaClass) {
-=======
                     if (!(expectedType.isAssignableFrom(source.javaClass))) {
->>>>>>> 6724af48
                         throw ResolverError("Source type (${source.javaClass.name}) is not expected type (${expectedType.name})!")
                     }
 
@@ -83,10 +75,7 @@
             // Add source resolver depending on whether or not this is a resolver method
             val sourceResolver: SourceResolver = if(isResolverMethod) ({ resolver.resolver }) else ({ environment ->
                 val source = environment.getSource<Any>()
-<<<<<<< HEAD
-=======
 
->>>>>>> 6724af48
                 if(!methodClass.isAssignableFrom(source.javaClass)) {
                     throw ResolverError("Expected source object to be an instance of '${methodClass.name}' but instead got '${source.javaClass.name}'")
                 }
